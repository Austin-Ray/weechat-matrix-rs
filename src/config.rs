use crate::{MatrixServer, Servers};
use weechat::config::{
    Conf, ConfigSection, ConfigSectionSettings, OptionChanged,
};
use weechat::Weechat;

<<<<<<< HEAD
pub struct Config(weechat::config::Config);

impl Config {
    pub fn new(weechat: &Weechat) -> Config {
        let config = weechat
            .config_new(PLUGIN_NAME, |_, _| {})
=======
use std::cell::{Ref, RefCell, RefMut};
use std::rc::{Rc, Weak};

#[derive(Clone)]
pub struct Config(Rc<RefCell<weechat::config::Config>>);

#[derive(Clone)]
pub struct ConfigHandle(Weak<RefCell<weechat::config::Config>>);

impl ConfigHandle {
    fn upgrade(&self) -> Config {
        Config(
            self.0
                .upgrade()
                .expect("Config got deleted before plugin unload"),
        )
    }
}

fn server_write_cb(
    _weechat: &Weechat,
    config: &Conf,
    section: &mut ConfigSection,
) {
    config.write_section(section.name());

    for option in section.options() {
        config.write_option(option);
    }
}

impl Config {
    pub fn new(weechat: &Weechat, servers: &Servers) -> Config {
        let mut config = weechat
            .config_new("matrix-rust")
>>>>>>> 05760310
            .expect("Can't create new config");

        let servers = servers.clone_weak();

        let config = Config(Rc::new(RefCell::new(config)));

        let weak_config = config.clone_weak();

        let server_section_options = ConfigSectionSettings::new("server")
            .set_write_callback(server_write_cb)
            .set_read_callback(
                move |weechat, _config, section, option_name, value| {
                    let config = weak_config.clone();
                    let servers = servers.clone();

                    if option_name.is_empty() {
                        return OptionChanged::Error;
                    }

                    let option_args: Vec<&str> =
                        option_name.splitn(2, '.').collect();

                    if option_args.len() != 2 {
                        return OptionChanged::Error;
                    }

                    let server_name = option_args[0];
                    let option = option_args[1];

                    {
                        let servers = servers.upgrade();
                        let mut servers_borrow = servers.borrow_mut();

                        // We are reading the config, if the server doesn't yet exists
                        // we need to create it before setting the option and running
                        // the option change callback.
                        if !servers_borrow.contains_key(server_name) {
                            let config = config.upgrade();
                            let server = MatrixServer::new(
                                server_name,
                                &config,
                                section,
                            );
                            servers_borrow
                                .insert(server_name.to_owned(), server);
                        }
                    }

                    let option = section.search_option(option_name);

                    if let Some(o) = option {
                        o.set(value, true)
                    } else {
                        OptionChanged::NotFound
                    }
                },
            );

        {
            let mut config_borrow = config.borrow_mut();

            config_borrow
                .new_section(server_section_options)
                .expect("Can't create server section");
        }

        config
    }

    pub fn borrow(&self) -> Ref<'_, weechat::config::Config> {
        self.0.borrow()
    }

    pub fn borrow_mut(&self) -> RefMut<'_, weechat::config::Config> {
        self.0.borrow_mut()
    }

    pub fn clone_weak(&self) -> ConfigHandle {
        ConfigHandle(Rc::downgrade(&self.0))
    }
}<|MERGE_RESOLUTION|>--- conflicted
+++ resolved
@@ -4,14 +4,6 @@
 };
 use weechat::Weechat;
 
-<<<<<<< HEAD
-pub struct Config(weechat::config::Config);
-
-impl Config {
-    pub fn new(weechat: &Weechat) -> Config {
-        let config = weechat
-            .config_new(PLUGIN_NAME, |_, _| {})
-=======
 use std::cell::{Ref, RefCell, RefMut};
 use std::rc::{Rc, Weak};
 
@@ -47,7 +39,6 @@
     pub fn new(weechat: &Weechat, servers: &Servers) -> Config {
         let mut config = weechat
             .config_new("matrix-rust")
->>>>>>> 05760310
             .expect("Can't create new config");
 
         let servers = servers.clone_weak();
