use async_std::sync::channel as async_channel;
use async_std::sync::{Receiver, Sender};
use async_task::JoinHandle;
use std::cell::RefCell;
use std::collections::HashMap;
<<<<<<< HEAD
use std::sync::Arc;
use std::time::Duration;
use tokio::runtime;
=======
use std::rc::{Rc, Weak};
>>>>>>> 05760310
use tokio::runtime::Runtime;
use url::Url;

use matrix_nio::api::r0::session::login::Response as LoginResponse;

use matrix_nio::{
    self,
    events::{
        collections::all::{RoomEvent, StateEvent},
        room::message::{MessageEventContent, TextMessageEventContent},
        EventResult,
    },
    AsyncClient, AsyncClientConfig, SyncSettings,
};

use weechat::config::{
    BooleanOptionSettings, ConfigSection, IntegerOptionSettings,
};
use weechat::Weechat;

use crate::executor::spawn_weechat;
use crate::room_buffer::RoomBuffer;
use crate::Config;

const DEFAULT_SYNC_TIMEOUT: i32 = 30000;

pub enum ThreadMessage {
    LoginMessage(LoginResponse),
    SyncState(String, StateEvent),
    SyncEvent(String, RoomEvent),
}

#[derive(Debug)]
pub enum ServerError {
    StartError(String),
}

pub enum ServerMessage {
    ShutDown,
    RoomSend(String, String),
}

#[derive(Default)]
pub struct ServerSettings {
    homeserver: Option<Url>,
}

pub struct LoginState {
    user_id: String,
    device_id: String,
}

pub struct Connection {
    client_channel: Sender<ServerMessage>,
    response_receiver: JoinHandle<(), ()>,
    runtime: Runtime,
}

impl Connection {
    pub async fn send_message(&self, room_id: &str, message: &str) {
        self.client_channel
            .send(ServerMessage::RoomSend(
                room_id.to_owned(),
                message.to_owned(),
            ))
            .await;
    }
}

#[derive(Clone)]
pub(crate) struct MatrixServer {
    server_name: Rc<String>,
    inner: Rc<RefCell<InnerServer>>,
    client: AsyncClient,
}

pub(crate) struct InnerServer {
    server_name: Rc<String>,
    connected: bool,
    room_buffers: HashMap<String, RoomBuffer>,
    settings: ServerSettings,
    config: Config,
    homeserver: Url,
    login_state: Option<LoginState>,
    connected_state: Rc<RefCell<Option<Connection>>>,
}

impl MatrixServer {
    pub fn new(
        name: &str,
        config: &Config,
        server_section: &mut ConfigSection,
    ) -> Self {
        let homeserver = Url::parse("http://localhost:8008").unwrap();

        let client_config = AsyncClientConfig::new()
            .proxy("http://localhost:8080")
            .unwrap()
            .disable_ssl_verification();

        let client = AsyncClient::new_with_config(
            homeserver.clone(),
            None,
            client_config,
        )
        .unwrap();

        let server_name = Rc::new(name.to_owned());

        let mut server = InnerServer {
            server_name: server_name.clone(),
            connected: false,
            room_buffers: HashMap::new(),
            settings: ServerSettings { homeserver: None },
            config: config.clone(),
            homeserver,
            login_state: None,
            connected_state: Rc::new(RefCell::new(None)),
        };
        server.create_server_conf(server_section);

        MatrixServer {
            server_name,
            client,
            inner: Rc::new(RefCell::new(server)),
        }
    }

    pub fn name(&self) -> &str {
        &self.server_name
    }
}

impl InnerServer {
    fn create_server_conf(&mut self, server_section: &mut ConfigSection) {
        let autoconnect = BooleanOptionSettings::new(format!(
            "{}.autoconnect",
            self.server_name
        ))
        .set_change_callback(|weechat, option| {
            weechat.print("Hello");
        });

        let server_buffer = IntegerOptionSettings::new(format!(
            "{}.server_buffer",
            self.server_name
        ));

        let autoconnect = server_section
            .new_boolean_option(autoconnect)
            .expect("Can't create autoconnect option");

        let server_buffer = server_section
            .new_integer_option(server_buffer)
            .expect("Can't create autoconnect option");
    }

    pub(crate) fn get_or_create_room(
        &mut self,
        room_id: &str,
    ) -> &mut RoomBuffer {
        if !self.room_buffers.contains_key(room_id) {
            let login_state = self
                .login_state
                .as_ref()
                .expect("Receiving events while not being logged in");
            let buffer = RoomBuffer::new(
                &self.server_name,
                &self.connected_state,
                &self.homeserver,
                &self.config,
                room_id,
                &login_state.user_id,
            );
            self.room_buffers.insert(room_id.to_string(), buffer);
        }

        self.room_buffers.get_mut(room_id).unwrap()
    }

    pub(crate) fn receive_joined_state_event(
        &mut self,
        room_id: &str,
        event: StateEvent,
    ) {
        let room = self.get_or_create_room(room_id);
        room.handle_state_event(event)
    }

    pub(crate) fn receive_joined_timeline_event(
        &mut self,
        room_id: &str,
        event: RoomEvent,
    ) {
        let room = self.get_or_create_room(room_id);
        room.handle_room_event(event)
    }

    pub fn receive_login(&mut self, response: LoginResponse) {
        let login_state = LoginState {
            user_id: response.user_id.to_string(),
            device_id: response.device_id,
        };
        self.login_state = Some(login_state);
    }
}

impl MatrixServer {
    pub fn connect(&self) {
        let runtime = Runtime::new().unwrap();
        let server = self.inner.borrow_mut();

        let send_client = self.client.clone();
        let (tx, rx) = async_channel(1000);
        runtime.spawn(MatrixServer::sync_loop(self.client.clone(), tx.clone()));
        let response_receiver = spawn_weechat(MatrixServer::response_receiver(
            rx,
            Rc::downgrade(&self.inner),
        ));

        let (client_sender, client_receiver) = async_channel(10);
        runtime.spawn(MatrixServer::send_loop(
            send_client,
            client_receiver,
            tx,
        ));

        let mut connected_state = server.connected_state.borrow_mut();

        *connected_state = Some(Connection {
            response_receiver,
            client_channel: client_sender,
            runtime,
        });
    }

<<<<<<< HEAD
    pub fn disconnect(&mut self) {
        let connected_state = self.connected_state.take();
        if let Some(s) = connected_state {
            s.sync_receiver.cancel();
=======
    pub fn disconnect(&self) {
        let server = self.inner.borrow_mut();
        let mut connected_state = server.connected_state.borrow_mut();
        let state = connected_state.take();

        if let Some(s) = state {
            s.runtime.shutdown_now();
            s.response_receiver.cancel();
>>>>>>> 05760310
        }
    }

    /// Main client sync loop.
    /// This runs on the per server tokio executor.
    /// It communicates with the main Weechat thread using a async channel.
    pub async fn sync_loop(
        mut client: AsyncClient,
        channel: Sender<Result<ThreadMessage, String>>,
    ) {
        if !client.logged_in() {
            let ret = client.login("example", "wordpass", None).await;

            match ret {
                Ok(response) => {
                    channel
                        .send(Ok(ThreadMessage::LoginMessage(response)))
                        .await
                }
                Err(_e) => {
                    channel.send(Err("No logging in".to_string())).await;
                    return;
                }
            }
        }

        let sync_token = client.sync_token();
        let sync_settings = SyncSettings::new()
            .timeout(DEFAULT_SYNC_TIMEOUT)
            .expect("Invalid sync timeout");

        let sync_settings = if let Some(t) = sync_token {
            sync_settings.token(t)
        } else {
            sync_settings
        };

        let sync_channel = &channel;

        client
            .sync_forever(sync_settings, async move |response| {
                let channel = sync_channel;
                for (room_id, room) in response.rooms.join {
                    for event in room.state.events {
                        if let EventResult::Ok(e) = event {
                            channel
                                .send(Ok(ThreadMessage::SyncState(
                                    room_id.to_string(),
                                    e,
                                )))
                                .await;
                        }
                    }
                    for event in room.timeline.events {
                        if let EventResult::Ok(e) = event {
                            channel
                                .send(Ok(ThreadMessage::SyncEvent(
                                    room_id.to_string(),
                                    e,
                                )))
                                .await;
                        }
                    }
                }
            })
            .await;
    }

    /// Response receiver loop.
    /// This runs on the main Weechat thread and listens for responses coming
    /// from the client running in the tokio executor.
    pub async fn response_receiver(
        receiver: Receiver<Result<ThreadMessage, String>>,
        server: Weak<RefCell<InnerServer>>,
    ) {
        let weechat = unsafe { Weechat::weechat() };

        loop {
            let ret = match receiver.recv().await {
                Some(m) => m,
                None => {
                    weechat.print("Error receiving message");
                    return;
                }
            };

            let server_cell = server
                .upgrade()
                .expect("Can't upgrade server in sync receiver");
            let mut server = server_cell.borrow_mut();

            match ret {
                Ok(message) => match message {
                    ThreadMessage::LoginMessage(r) => server.receive_login(r),
                    ThreadMessage::SyncEvent(r, e) => {
                        server.receive_joined_timeline_event(&r, e)
                    }
                    ThreadMessage::SyncState(r, e) => {
                        server.receive_joined_state_event(&r, e)
                    }
                },
                Err(e) => weechat.print(&format!("Ruma error {}", e)),
            };
        }
    }

    /// Send loop that waits for requests that need to be sent out using our
    /// Matrix client.
    pub async fn send_loop(
        mut client: AsyncClient,
        channel: Receiver<ServerMessage>,
        sender: Sender<Result<ThreadMessage, String>>,
    ) {
        while let Some(message) = channel.recv().await {
            match message {
                ServerMessage::ShutDown => return,
                ServerMessage::RoomSend(room_id, message) => {
                    let content =
                        MessageEventContent::Text(TextMessageEventContent {
                            body: message,
                            format: None,
                            formatted_body: None,
                            relates_to: None,
                        });

                    let ret = client.room_send(&room_id, content).await;

                    match ret {
                        Ok(_r) => (),
                        Err(_e) => (),
                    }
                }
            }
        }
    }
}<|MERGE_RESOLUTION|>--- conflicted
+++ resolved
@@ -3,13 +3,7 @@
 use async_task::JoinHandle;
 use std::cell::RefCell;
 use std::collections::HashMap;
-<<<<<<< HEAD
-use std::sync::Arc;
-use std::time::Duration;
-use tokio::runtime;
-=======
 use std::rc::{Rc, Weak};
->>>>>>> 05760310
 use tokio::runtime::Runtime;
 use url::Url;
 
@@ -246,21 +240,13 @@
         });
     }
 
-<<<<<<< HEAD
-    pub fn disconnect(&mut self) {
-        let connected_state = self.connected_state.take();
-        if let Some(s) = connected_state {
-            s.sync_receiver.cancel();
-=======
     pub fn disconnect(&self) {
         let server = self.inner.borrow_mut();
         let mut connected_state = server.connected_state.borrow_mut();
         let state = connected_state.take();
 
         if let Some(s) = state {
-            s.runtime.shutdown_now();
             s.response_receiver.cancel();
->>>>>>> 05760310
         }
     }
 
